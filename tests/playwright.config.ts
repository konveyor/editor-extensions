import { defineConfig } from '@playwright/test';
import dotenv from 'dotenv';

import path from 'path';

dotenv.config({ path: path.resolve(__dirname, '.env') });

export default defineConfig({
  testDir: './e2e/tests',
  outputDir: 'test-output',
  globalSetup: require.resolve('./global.setup.ts'),
  forbidOnly: !!process.env.CI,
  retries: 0,
  workers: 1,
  timeout: 120000,
  reporter: 'line',
  expect: {
    timeout: 10000,
  },
  use: {
    viewport: { width: 1920, height: 1080 },
    screenshot: 'only-on-failure', // Not yet supported on Electron https://github.com/microsoft/playwright/issues/8208
    trace: 'retain-on-failure',
    launchOptions: {
      args: ['--window-size=1920,1080', '--start-maximized'],
    },
  },
  projects: [
    {
      name: 'base',
      testMatch: ['**/base/**/*.test.ts'],
    },
    {
      name: 'solution-server-tests',
      testMatch: ['**/solution-server/**/*.test.ts'],
    },
    {
      name: 'analysis-tests',
      testMatch: /.*analyze.+\.test\.ts/,
<<<<<<< HEAD
      dependencies: ['base'],
=======
    },
    {
      name: 'agent-flow-tests',
      testMatch: /.*agent_flow.+\.test\.ts/,
>>>>>>> e2104229
    },
  ],
});<|MERGE_RESOLUTION|>--- conflicted
+++ resolved
@@ -37,14 +37,11 @@
     {
       name: 'analysis-tests',
       testMatch: /.*analyze.+\.test\.ts/,
-<<<<<<< HEAD
       dependencies: ['base'],
-=======
     },
     {
       name: 'agent-flow-tests',
       testMatch: /.*agent_flow.+\.test\.ts/,
->>>>>>> e2104229
     },
   ],
 });