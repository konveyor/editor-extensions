## Table of Contents

- [Prerequisites](#prerequisites)
- [Installation](#installation)
- [Configuration](#configuration)
- [Running Tests](#running-tests)
- [Code Formatting](#code-formatting)
- [Writing a New Test Suite](#writing-a-new-test-suite)

## Prerequisites

Before you begin, ensure you have the following:

    Node.js (version 20 or later) installed.
    Visual Studio Code installed on your system.

Install the required packages with `cd tests && npm install`

## Strategy

These suite uses Playwright to interact with the VSCode extension as a user would.

It ensures that:

- The extension works as expected after installation.
- Integration with GenAI providers is functional.
- Feature workflows (e.g. analysis, managing profiles, requesting solutions) behave correctly.

Since VSCode behavior differs significantly in headless mode, tests are expected to run with the UI
visible in CI. It may work in headless mode in certain environments, but this is considered an edge
case rather than a design decision. Additionally, headless mode does not work on Windows at all.

## Architecture

These tests use the Page Object Model pattern, in this case,
the [vscode.page.ts](../../e2e/pages/vscode.page.ts) represents the VSCode instance currently
running and should contain the methods for interacting with VSCode and the extension. This model
extends from [application.page.ts](../../e2e/pages/application.page.ts), which contain more
generic methods like copying/pasting.

All static data that a test uses should be under [fixtures](../../e2e/fixtures), as of now, there
are repositories and configurations that are shared among all tests

### Tests run sequentially

In a usual setup, tests would [run in parallel](https://playwright.dev/docs/test-parallel), however
in this case parallelization is explicitly disabled to allow shared state and avoid repeated
time-demanding VS Code setups and analyses, it also prevents multiple tests to collide when editing
common files like genAI provider settings or binaries paths.

### Dependencies

Dependencies are defined by [projects](https://playwright.dev/docs/test-projects)
in [playwright.config.ts](../../playwright.config.ts). The [global.setup.ts](../../global.setup.ts)
file contains a function that will run before every other test suite, it contains the extension
installation and the configuration of the GenAI provider settings that allows to verify that the
extension was successfully installed. If this setup fails the tests won't run.

## Configuration

Create an .env file by copying the content of [.env.example](../../.env.example) and replace the
properties values with
yours.

Additionally, you can directly pass the env variables.

| KEY                    | DESCRIPTION                                                                                                                                                                                                                                                |
|------------------------|------------------------------------------------------------------------------------------------------------------------------------------------------------------------------------------------------------------------------------------------------------|
| VSCODE_EXECUTABLE_PATH | Path to executable vscode                                                                                                                                                                                                                                  |
| VSIX_FILE_PATH         | (Optional) Path to the extension in vsix format. <br/>If this property and VSIX_DOWNLOAD_URL are not set, the tests will run using the local extension under development (launches VS Code with `--extensionDevelopmentPath` and `--enable-proposed-api`). |
| VSIX_DOWNLOAD_URL      | (Optional) URL to get vsix from (only used if VSIX_FILE_PATH is not defined)                                                                                                                                                                               |
| OPENAI_API_KEY         | OPENAI API KEY FOR GenAI provider                                                                                                                                                                                                                          |
| KAI_QE_S3_BUCKET_NAME  | (Optional) AWS S3 bucket name (only needed if running evaluation)                                                                                                                                                                                          |
| PARASOL_API_KEY        | (Optional) API key for MaaS provider (Only used if working with https://maas.apps.prod.rhoai.rh-aiservices-bu.com/)                                                                                                                                        |
| UPDATE_LLM_CACHE       | (Optional) When set to true, the offline tests will run in online mode and generate new cached data for the configured provider. Will require provider credentials to run.                                                                                 |
<<<<<<< HEAD
| ANALYZER_BINARY_PATH   | (Optional) Absolute path used by [custom-binary-analysis.test.ts](../../e2e/tests/base/custom-binary-analysis.test.ts) to define a custom path for the analyzer binary |

| TEST_REPO_URL   | (Optional) Default is <https://github.com/konveyor-ecosystem/coolstore> |
| TEST_REPO_NAME  | (Optional) Default is `coolstore` |
| SOLUTION_SERVER_URL   | URL of the Solution Server instance |
| SOLUTION_SERVER_REALM  | Authentication realm for Solution Server|
| SOLUTION_SERVER_USERNAME   | Username for Solution Server authentication |
| SOLUTION_SERVER_PASSWORD  | Password for Solution Server authentication |
                                                                                   |
=======
| ANALYZER_BINARY_PATH   | (Optional) Absolute path used by [custom-binary-analysis.test.ts](../../e2e/tests/base/custom-binary-analysis.test.ts) to define a custom path for the analyzer binary                                                                                     |
| TEST_REPO_URL          | (Optional) Default is <https://github.com/konveyor-ecosystem/coolstore>                                                                                                                                                                                    |
| TEST_REPO_NAME         | (Optional) Default is `coolstore`                                                                                                                                                                                                                          |
| WEB_ENV                | (Optional, boolean) If set to 1, the tests will run in VSCode in a web environment                                                                                                                                                                         |
| WEB_BASE_URL           | (Required if WEB_ENV is 1) The URL of the VSCode web instance                                                                                                                                                                                              |
| WEB_LOGIN              | (Required if WEB_ENV is 1) The login credentials for the web instance                                                                                                                                                                                      |
| WEB_PASSWORD           | (Required if WEB_ENV is 1) The password for the web instance                                                                                                                                                                                               |
>>>>>>> 711c2bb5

## Running Tests

To run all the automated tests, use the following command:

`npm run test`

This command will execute all tests in the repository. To run a specific test file:

`npx playwright test vscode.test.ts`

## Code formatting

Code is automatically formatted on pre-commit, but you can also do it manually with the following
commands

1. Format code `npm run format`

2. Check formatting `npm run check`

## Writing a New Test Suite

To add a new test suite create a new test file inside [tests](../../e2e/tests), with `.test.ts`
extension.

You need to ensure that your test file name falls into one of the
existing [projects](../../playwright.config.ts) otherwise it won't run,

### Known Issues & Warnings

Windows runs slower: Some tests include waitForTimeout() calls to avoid race conditions. Test on
Linux when possible.

Playwright + Electron is experimental, meaning some DOM features differ or are unsupported from the
web version<|MERGE_RESOLUTION|>--- conflicted
+++ resolved
@@ -73,17 +73,6 @@
 | KAI_QE_S3_BUCKET_NAME  | (Optional) AWS S3 bucket name (only needed if running evaluation)                                                                                                                                                                                          |
 | PARASOL_API_KEY        | (Optional) API key for MaaS provider (Only used if working with https://maas.apps.prod.rhoai.rh-aiservices-bu.com/)                                                                                                                                        |
 | UPDATE_LLM_CACHE       | (Optional) When set to true, the offline tests will run in online mode and generate new cached data for the configured provider. Will require provider credentials to run.                                                                                 |
-<<<<<<< HEAD
-| ANALYZER_BINARY_PATH   | (Optional) Absolute path used by [custom-binary-analysis.test.ts](../../e2e/tests/base/custom-binary-analysis.test.ts) to define a custom path for the analyzer binary |
-
-| TEST_REPO_URL   | (Optional) Default is <https://github.com/konveyor-ecosystem/coolstore> |
-| TEST_REPO_NAME  | (Optional) Default is `coolstore` |
-| SOLUTION_SERVER_URL   | URL of the Solution Server instance |
-| SOLUTION_SERVER_REALM  | Authentication realm for Solution Server|
-| SOLUTION_SERVER_USERNAME   | Username for Solution Server authentication |
-| SOLUTION_SERVER_PASSWORD  | Password for Solution Server authentication |
-                                                                                   |
-=======
 | ANALYZER_BINARY_PATH   | (Optional) Absolute path used by [custom-binary-analysis.test.ts](../../e2e/tests/base/custom-binary-analysis.test.ts) to define a custom path for the analyzer binary                                                                                     |
 | TEST_REPO_URL          | (Optional) Default is <https://github.com/konveyor-ecosystem/coolstore>                                                                                                                                                                                    |
 | TEST_REPO_NAME         | (Optional) Default is `coolstore`                                                                                                                                                                                                                          |
@@ -91,7 +80,10 @@
 | WEB_BASE_URL           | (Required if WEB_ENV is 1) The URL of the VSCode web instance                                                                                                                                                                                              |
 | WEB_LOGIN              | (Required if WEB_ENV is 1) The login credentials for the web instance                                                                                                                                                                                      |
 | WEB_PASSWORD           | (Required if WEB_ENV is 1) The password for the web instance                                                                                                                                                                                               |
->>>>>>> 711c2bb5
+| SOLUTION_SERVER_URL   | URL of the Solution Server instance |
+| SOLUTION_SERVER_REALM  | Authentication realm for Solution Server|
+| SOLUTION_SERVER_USERNAME   | Username for Solution Server authentication |
+| SOLUTION_SERVER_PASSWORD  | Password for Solution Server authentication |
 
 ## Running Tests
 
