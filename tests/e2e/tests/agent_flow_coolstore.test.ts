--- conflicted
+++ resolved
@@ -6,11 +6,8 @@
 import { OPENAI_GPT4O_PROVIDER } from '../fixtures/provider-configs.fixture';
 import { KAIViews } from '../enums/views.enum';
 import { kaiCacheDir, kaiDemoMode } from '../enums/configuration-options.enum';
-<<<<<<< HEAD
 import * as VSCodeFactory from '../utilities/vscode.factory';
-=======
 import { verifyAnalysisViewCleanState } from '../utilities/utils';
->>>>>>> 94e5d814
 
 // NOTE: This is the list of providers that have cached data for the coolstore app
 // Update this list when you create cache for a new provider, you probably don't need
