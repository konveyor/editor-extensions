--- conflicted
+++ resolved
@@ -6,11 +6,8 @@
 import { generateRandomString } from '../../utilities/utils';
 import { extractZip } from '../../utilities/archive';
 import { KAIViews } from '../../enums/views.enum';
-<<<<<<< HEAD
 import { genAISettingKey } from '../../enums/configuration-options.enum';
-=======
 import * as VSCodeFactory from '../../utilities/vscode.factory';
->>>>>>> 711c2bb5
 
 test.describe(`Configure extension and run analysis`, () => {
   let vscodeApp: VSCode;
