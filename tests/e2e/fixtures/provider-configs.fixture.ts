--- conflicted
+++ resolved
@@ -65,8 +65,7 @@
 export const providerConfigs: ProviderConfig[] = [
   //PARASOL_PROVIDER,
   AWS_PROVIDER,
-<<<<<<< HEAD
-  OPENAI_PROVIDER,
+  OPENAI_GPT4OMINI_PROVIDER,
 ];
 
 export function getAvailableProviders(): ProviderConfig[] {
@@ -84,8 +83,4 @@
   }
 
   return providers;
-}
-=======
-  OPENAI_GPT4OMINI_PROVIDER,
-];
->>>>>>> e2104229
+}