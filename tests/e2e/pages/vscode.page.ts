--- conflicted
+++ resolved
@@ -740,7 +740,6 @@
     return results;
   }
 
-<<<<<<< HEAD
   public async openFile(filename: string, closeOtherEditors: boolean = false): Promise<void> {
     const modifier = getOSInfo() === 'macOS' ? 'Meta' : 'Control';
     await this.window.keyboard.press(`${modifier}+P`, { delay: 500 });
@@ -754,12 +753,6 @@
     await fileLocator.click();
     if (closeOtherEditors) {
       await this.executeQuickCommand('View: Close Other Editors in Group');
-=======
-  public async getCurrentActiveTab(): Promise<{ path: string } | undefined> {
-    const activeTab = await this.window.locator('.tab.active .label-name').textContent();
-    if (activeTab) {
-      return { path: activeTab };
->>>>>>> cb54b0e3
     }
     const tabSelector = `.tab[role="tab"][data-resource-name="${filename}"]`;
     await expect(this.window.locator(tabSelector)).toBeVisible({ timeout: 10000 });
