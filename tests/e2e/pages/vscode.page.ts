import { FrameLocator } from 'playwright';
import { expect, Page } from '@playwright/test';
import { generateRandomString, getOSInfo } from '../utilities/utils';
import { DEFAULT_PROVIDER } from '../fixtures/provider-configs.fixture';
import { KAIViews } from '../enums/views.enum';
import { FixTypes } from '../enums/fix-types.enum';
import { ProfileActions } from '../enums/profile-action-types.enum';
import path from 'path';

type SortOrder = 'ascending' | 'descending';
type ListKind = 'issues' | 'files';

export abstract class VSCode {
  protected repoDir?: string;
  protected branch?: string;
  protected abstract window: Page;
  public static readonly COMMAND_CATEGORY = process.env.TEST_CATEGORY || 'Konveyor';

  /**
   * Unzips all test data into workspace .vscode/ directory, only deletes the zip files if cleanup is true
   */
  public abstract ensureLLMCache(cleanup: boolean): Promise<void>;
  public abstract updateLLMCache(): Promise<void>;
  protected abstract selectCustomRules(customRulesPath: string): Promise<void>;
  public abstract closeVSCode(): Promise<void>;
  public abstract pasteContent(content: string): Promise<void>;
  public abstract getWindow(): Page;

  protected llmCachePaths(): {
    storedPath: string; // this is where the data is checked-in in the repo
    workspacePath: string; // this is where a workspace is expecting to find cached data
  } {
    return {
      storedPath: path.join(__dirname, '..', '..', 'data', 'llm_cache.zip'),
      workspacePath: path.join(this.repoDir ?? '', '.vscode', 'cache'),
    };
  }

  public async executeQuickCommand(command: string) {
    await this.waitDefault();
    await this.window.locator('body').focus();
    const modifier = getOSInfo() === 'macOS' ? 'Meta' : 'Control';
    await this.window.keyboard.press(`${modifier}+Shift+P`, { delay: 500 });
    const input = this.window.getByPlaceholder('Type the name of a command to run.');
    await expect(input).toBeVisible({ timeout: 10_000 });
    await input.fill(`>${command}`);
    await expect(
      this.window.locator(`a.label-name span.highlight >> text="${command}"`)
    ).toBeVisible();
    await input.press('Enter', { delay: 500 });
  }

  public async openLeftBarElement(name: string) {
    const window = this.getWindow();

    const navLi = window.locator(`a[aria-label^="${name}"]`).locator('..');

    if (await navLi.isVisible()) {
      if ((await navLi.getAttribute('aria-expanded')) === 'false') {
        await navLi.click();
      }
      return;
    }

    const moreButton = window.getByRole('button', { name: 'Additional Views' }).first();
    await expect(moreButton).toBeVisible();
    await moreButton.click();

    const menuBtn = window.locator(`a.action-menu-item span[aria-label^="${name}"]`);
    await expect(menuBtn).toBeVisible();
    await menuBtn.click({ delay: 500 });
  }

  public async openAnalysisView(): Promise<void> {
    // Try using command palette first - this works reliably when extension is hidden due to too many extensions
    try {
      await this.executeQuickCommand(`${VSCode.COMMAND_CATEGORY}: Open Analysis View`);
      return;
    } catch (error) {
      console.log('Command palette approach failed:', error);
    }

    // Fallback to activity bar approach
    try {
      await this.openLeftBarElement(VSCode.COMMAND_CATEGORY);
      await this.window.getByText(`${VSCode.COMMAND_CATEGORY} Issues`).dblclick();
      await this.window.locator(`a[aria-label*="Analysis View"]`).click();
    } catch (error) {
      console.log('Activity bar approach failed:', error);
      throw error;
    }
  }

  public async startServer(): Promise<void> {
    await this.openAnalysisView();
    const analysisView = await this.getView(KAIViews.analysisView);

    try {
      // Check if server is already running
      const stopButton = analysisView.getByRole('button', { name: 'Stop' });
      const isServerRunning = await stopButton.isVisible();

      if (!isServerRunning) {
        console.log('Starting server...');
        const startButton = analysisView.getByRole('button', { name: 'Start' });
        await startButton.waitFor({ state: 'visible', timeout: 10000 });
        await startButton.click({ delay: 500 });

        // Wait for server to start (Stop button becomes enabled)
        await stopButton.waitFor({ state: 'visible', timeout: 180000 });
        await stopButton.isEnabled({ timeout: 180000 });
        console.log('Server started successfully');
      } else {
        console.log('Server is already running');
      }
    } catch (error) {
      console.log('Error starting server:', error);
      throw error;
    }
  }

  public async searchViolation(term: string): Promise<void> {
    const analysisView = await this.getView(KAIViews.analysisView);

    const toggleFilterButton = analysisView.locator('button[aria-label="Show Filters"]');
    const searchInput = analysisView.locator('input[aria-label="Search violations and incidents"]');
    if (await searchInput.isVisible()) {
      await searchInput.fill(term);
      return;
    }

    await toggleFilterButton.click();
    await searchInput.fill(term);
    await toggleFilterButton.click();
  }

  /**
   * Checks if the server is running by verifying the presence of the "Running" label
   * inside the unique ".server-status-wrapper" element.
   * @returns {Promise<boolean>} Whether the server is running or not
   */
  public async isServerRunning(): Promise<boolean> {
    await this.openAnalysisView();
    const analysisView = await this.getView(KAIViews.analysisView);
    const serverStatusWrapper = analysisView.locator('.server-status-wrapper');
    const runningLabel = serverStatusWrapper.getByText('Running', { exact: true });
    return await runningLabel.isVisible({ timeout: 5000 }).catch(() => false);
  }

  public async runAnalysis() {
    await this.window.waitForTimeout(15000);
    await this.openAnalysisView();
    const analysisView = await this.getView(KAIViews.analysisView);

    try {
      // Ensure server is running before attempting analysis
      const serverRunning = await this.isServerRunning();
      if (!serverRunning) {
        throw new Error('Cannot run analysis: server is not running.');
      }

      const runAnalysisBtnLocator = analysisView.getByRole('button', {
        name: 'Run Analysis',
      });

      console.log('Waiting for Run Analysis button to be enabled...');
      await expect(runAnalysisBtnLocator).toBeEnabled({ timeout: 600000 });

      console.log('Starting analysis...');
      await runAnalysisBtnLocator.click();

      console.log('Waiting for analysis progress indicator...');
      await expect(analysisView.getByText('Analysis Progress').first()).toBeVisible({
        timeout: 60000,
      });
      console.log('Analysis started successfully');
    } catch (error) {
      console.log('Error running analysis:', error);
      throw error;
    }
  }

  public async waitForAnalysisCompleted(): Promise<void> {
    const notificationLocator = this.window.locator('.notification-list-item-message span', {
      hasText: 'Analysis completed successfully!',
    });
    await expect(notificationLocator).toBeVisible({ timeout: 10 * 60 * 1000 }); // up to 10 minutes
  }

  /**
   * Sets the list kind (issues or files) and sort order (ascending or descending) in the analysis view.
   * @param kind - The kind of list to display ('issues' or 'files').
   * @param order - The sort order ('ascending' or 'descending').
   */
  public async setListKindAndSort(kind: ListKind, order: SortOrder): Promise<void> {
    const analysisView = await this.getView(KAIViews.analysisView);
    const groupByDropdownFilter = analysisView.locator('#group-by-filter-dropdown');
    const kindButton = analysisView.locator(
      `#group-by-${kind === 'issues' ? 'violation' : 'file'}-filter`
    );

    await expect(groupByDropdownFilter).toBeVisible({ timeout: 5_000 });
    await expect(groupByDropdownFilter).toBeEnabled({ timeout: 3_000 });
    await groupByDropdownFilter.click();
    await expect(kindButton).toBeVisible({ timeout: 5_000 });
    await expect(kindButton).toBeEnabled({ timeout: 3_000 });
    await kindButton.click();
    await groupByDropdownFilter.click();
    await expect(kindButton).toHaveAttribute('aria-selected', 'true');

    const sortButton = analysisView.getByRole('button', {
      name: order === 'ascending' ? 'Sort ascending' : 'Sort descending',
    });
    await expect(sortButton).toBeVisible({ timeout: 3_000 });
    await sortButton.click();
    await expect(sortButton).toHaveAttribute('aria-pressed', 'true');
  }

  /**
   * Retrieves the names of items (issues or files) currently listed in the analysis view.
   * @param _ - The kind of list ('issues' or 'files').
   * @returns A promise that resolves to an array of item names.
   */
  async getListNames(_: ListKind): Promise<string[]> {
    const view = await this.getView(KAIViews.analysisView);
    const listCards = view
      .locator('[data-ouia-component-type="PF6/Card"]')
      .filter({ has: view.getByRole('heading', { level: 3 }) })
      .filter({ has: view.getByRole('button', { name: /get solution/i }) });
    const titles = listCards.getByRole('heading', { level: 3 });
    await expect(titles.first()).toBeVisible({ timeout: 6_000 });

    const texts = await titles.allInnerTexts();
    return texts.map((t) => t.replace(/\s+/g, ' ').trim()).filter(Boolean);
  }

  /**
   * Opens the category filter dropdown in the analysis view and returns its elements.
   * @returns An object containing the category button, menu, and options locators.
   */
  public async openCategory() {
    const view = await this.getView(KAIViews.analysisView);
    const categoryBtn = view.getByRole('button', { name: /^Category(?:\s*\d+)?$/i });
    await categoryBtn.scrollIntoViewIfNeeded();

    await categoryBtn.click();
    await expect(categoryBtn).toHaveAttribute('aria-expanded', 'true', { timeout: 3000 });

    const options = view.locator(
      '[role="menuitem"], [role="menuitemcheckbox"], [role="menuitemradio"], [role="option"]'
    );

    await expect(options.first()).toBeVisible({ timeout: 6000 });

    return { categoryBtn, options };
  }

  /**
   * Selects a category by its name or RegExp in the category filter dropdown in the analysis view.
   * @param name - The name or RegExp of the category to select.
   */
  public async setCategoryByName(name: string | RegExp): Promise<void> {
    const { categoryBtn, options } = await this.openCategory();
    const toRegex = (s: string) =>
      new RegExp(`^\\s*${s.replace(/[.*+?^${}()|[\]\\]/g, '\\$&')}\\s*$`, 'i');

    const opt =
      typeof name === 'string'
        ? options.filter({ hasText: toRegex(name) }).first()
        : options.filter({ hasText: name as RegExp }).first();
    await expect(opt).toBeVisible({ timeout: 5000 });
    await opt.click();

    if ((await categoryBtn.getAttribute('aria-expanded')) === 'true') {
      await categoryBtn.click();
    }
  }

  public async getView(view: (typeof KAIViews)[keyof typeof KAIViews]): Promise<FrameLocator> {
    await this.window.locator(`div.tab.active[aria-label="${view}"]`).waitFor();
    await this.executeQuickCommand('View: Close Other Editors in Group');

    const iframes = this.window.locator('iframe');
    const count = await iframes.count();

    for (let i = 0; i < count; i++) {
      const outerFrameLocator = this.window.frameLocator('iframe').nth(i);
      const innerFrameLocator = outerFrameLocator.getByTitle(view);

      if ((await innerFrameLocator.count()) === 1) {
        return innerFrameLocator.contentFrame();
      }
    }

    throw new Error(`Iframe ${view} not found`);
  }

  public async configureGenerativeAI(config: string = DEFAULT_PROVIDER.config) {
    await this.executeQuickCommand(
      `${VSCode.COMMAND_CATEGORY}: Open the GenAI model provider configuration file`
    );
    const fileTab = this.window.locator('div[data-resource-name="provider-settings.yaml"]');
    await expect(fileTab).toBeVisible();
    expect(await fileTab.getAttribute('aria-selected')).toBe('true');
    const modifier = getOSInfo() === 'macOS' ? 'Meta' : 'Control';
    await this.window.keyboard.press(`${modifier}+a+Delete`);
    await this.pasteContent(config);
    await this.window.keyboard.press(`${modifier}+s`, { delay: 500 });
    await this.waitDefault();
  }

  public async findDebugArchiveCommand(): Promise<string> {
    return `${VSCode.COMMAND_CATEGORY}: Generate Debug Archive`;
  }

  public async createProfile(
    sources: string[],
    targets: string[],
    profileName?: string,
    customRulesPath?: string
  ) {
    await this.executeQuickCommand(`${VSCode.COMMAND_CATEGORY}: Manage Analysis Profile`);

    const manageProfileView = await this.getView(KAIViews.manageProfiles);

    await manageProfileView.getByRole('button', { name: '+ New Profile' }).click();

    const randomName = generateRandomString();
    const nameToUse = profileName ? profileName : randomName;
    await manageProfileView.getByRole('textbox', { name: 'Profile Name' }).fill(nameToUse);

    const targetsInput = manageProfileView
      .getByRole('combobox', { name: 'Type to filter' })
      .first();
    await targetsInput.click({ delay: 500 });

    for (const target of targets) {
      await targetsInput.fill(target);
      await manageProfileView
        .getByRole('option', { name: target, exact: true })
        .click({ timeout: 5000 });
    }
    await this.window.keyboard.press('Escape');

    const sourceInput = manageProfileView.getByRole('combobox', { name: 'Type to filter' }).nth(1);
    await sourceInput.click({ delay: 500 });

    for (const source of sources) {
      await sourceInput.fill(source);
      await manageProfileView
        .getByRole('option', { name: source, exact: true })
        .click({ timeout: 5000 });
    }
    await this.window.keyboard.press('Escape');

    if (customRulesPath) {
      await this.selectCustomRules(customRulesPath);
    }
    return nameToUse;
  }

  public async deleteProfile(profileName: string) {
    try {
      console.log(`Attempting to delete profile: ${profileName}`);
      await this.executeQuickCommand(`${VSCode.COMMAND_CATEGORY}: Manage Analysis Profile`);
      const manageProfileView = await this.getView(KAIViews.manageProfiles);

      const profileList = manageProfileView.getByRole('list', {
        name: 'Profile list',
      });
      await profileList.waitFor({ state: 'visible', timeout: 30000 });

      const profileItems = profileList.getByRole('listitem');
      const targetProfile = profileItems.filter({ hasText: profileName });

      // Check if profile exists before attempting to delete
      const profileCount = await targetProfile.count();
      if (profileCount === 0) {
        console.log(`Profile '${profileName}' not found in the list`);
        return; // Profile doesn't exist, nothing to delete
      }

      console.log(`Found profile '${profileName}', proceeding with deletion`);
      await targetProfile.click({ timeout: 60000 });

      const deleteButton = manageProfileView.getByRole('button', { name: 'Delete Profile' });
      await deleteButton.waitFor({ state: 'visible', timeout: 10000 });
      // Ensures the button is clicked even if there are notifications overlaying it due to screen size
      await deleteButton.first().dispatchEvent('click');

      const confirmButton = manageProfileView
        .getByRole('dialog', { name: 'Delete profile?' })
        .getByRole('button', { name: 'Confirm' });
      await confirmButton.waitFor({ state: 'visible', timeout: 10000 });
      await confirmButton.click();

      // Wait for profile to be removed from the list
      await manageProfileView
        .getByRole('listitem')
        .filter({ hasText: profileName })
        .waitFor({ state: 'hidden', timeout: 15000 });

      console.log(`Profile '${profileName}' deleted successfully`);
    } catch (error) {
      console.log('Error deleting profile:', error);
      // Check if the profile still exists after error
      try {
        const manageProfileView = await this.getView(KAIViews.manageProfiles);
        const profileList = manageProfileView.getByRole('list', { name: 'Profile list' });
        const profileItems = profileList.getByRole('listitem');
        const remainingProfile = profileItems.filter({ hasText: profileName });
        const remainingCount = await remainingProfile.count();

        if (remainingCount === 0) {
          console.log(`Profile '${profileName}' was actually deleted despite the error`);
          return; // Profile was deleted successfully despite the error
        }
      } catch (checkError) {
        console.log('Could not verify profile deletion:', checkError);
      }
      throw error;
    }
  }

  public async searchAndRequestFix(searchTerm: string, fixType: FixTypes) {
    const analysisView = await this.getView(KAIViews.analysisView);
    await this.searchViolation(searchTerm);
    await analysisView.locator('div.pf-v6-c-card__header-toggle').nth(0).click();
    await analysisView.locator('button#get-solution-button').nth(fixType).click();
  }

  public async searchViolationAndAcceptAllSolutions(violation: string) {
    await this.searchAndRequestFix(violation, FixTypes.Issue);
    await this.acceptAllSolutions();
  }

  public async waitForSolutionConfirmation(): Promise<void> {
    const analysisView = await this.getView(KAIViews.analysisView);
    const solutionButton = analysisView.locator('button#get-solution-button');
    const backdrop = analysisView.locator('div.pf-v6-c-backdrop');

    // Wait for both conditions to be true concurrently
    await Promise.all([
      // 1. Wait for the button to be enabled (color is back to default)
      expect(solutionButton.first()).not.toBeDisabled({ timeout: 3600000 }),

      // 2. Wait for the blocking overlay to disappear
      expect(backdrop).not.toBeVisible({ timeout: 3600000 }),
    ]);
  }

  public async acceptAllSolutions() {
    const resolutionView = await this.getView(KAIViews.resolutionDetails);
    const fixLocator = resolutionView.locator('button[aria-label="Accept all changes"]');
    const loadingIndicator = resolutionView.locator('.loading-indicator');

    await this.waitDefault();
    // Avoid fixing issues forever
    const MAX_FIXES = 500;

    for (let i = 0; i < MAX_FIXES; i++) {
      await expect(fixLocator.first()).toBeVisible({ timeout: 300_000 });
      // Ensures the button is clicked even if there are notifications overlaying it due to screen size
      await fixLocator.first().dispatchEvent('click');
      await this.waitDefault();

      if (!(await loadingIndicator.isVisible())) {
        return;
      }
    }

    throw new Error('MAX_FIXES limit reached while requesting solutions');
  }

  public async waitDefault() {
    await this.window.waitForTimeout(process.env.CI ? 5000 : 3000);
  }

  public async openConfiguration() {
    const analysisView = await this.getView(KAIViews.analysisView);
    await analysisView.locator('button[aria-label="Configuration"]').first().click();
  }

  public async closeConfiguration(): Promise<void> {
    const analysisView = await this.getView(KAIViews.analysisView);
    const closeButton = analysisView.locator('button[aria-label="Close drawer panel"]');
    await expect(closeButton).toBeVisible({ timeout: 5000 });
    await closeButton.click();
    await expect(closeButton).not.toBeVisible({ timeout: 5000 });
  }

  public async waitForGenAIConfigurationCompleted(): Promise<void> {
    await this.openAnalysisView();
    const analysisView = await this.getView(KAIViews.analysisView);
    await this.openConfiguration();
    const genaiCard = analysisView.locator('.pf-v6-c-card__header:has-text("Configure GenAI")');
    const completedLabel = genaiCard.getByText('Completed', { exact: true });
    await expect(completedLabel).toBeVisible({ timeout: 30000 });
    await this.closeConfiguration();
  }

  /**
   * Writes or updates the VSCode settings.json file to current workspace @ .vscode/settings.json
   * @param settings - Key - value: A pair of settings to write or update, if a setting already exists, the new values will be merged
   */
  public async openWorkspaceSettingsAndWrite(settings: Record<string, any>): Promise<void> {
    await this.executeQuickCommand('Preferences: Open Workspace Settings (JSON)');

    const modifier = getOSInfo() === 'macOS' ? 'Meta' : 'Control';
    const editor = this.window.locator('.monaco-editor .view-lines').first();
    await expect(editor).toBeVisible({ timeout: 10000 });
    await editor.click();
    await this.window.waitForTimeout(200);

    let editorContent = '';
    try {
      editorContent = await editor.innerText();
    } catch {
      editorContent = '{}';
    }

    let existingSettings: Record<string, any> = {};
    try {
      existingSettings = editorContent ? JSON.parse(editorContent.replace(/\u00A0/g, ' ')) : {};
    } catch {
      existingSettings = {};
    }

    const newContent = JSON.stringify(
      {
        ...existingSettings,
        ...settings,
      },
      null,
      2
    );

    await editor.click();
    await this.window.keyboard.press(`${modifier}+a`);
    await this.window.waitForTimeout(100);
    await this.window.keyboard.press('Backspace');
    await this.window.waitForTimeout(100);
    await this.pasteContent(newContent);

    await this.window.keyboard.press(`${modifier}+s`, { delay: 500 });
    await this.window.waitForTimeout(300);
    await this.window.keyboard.press(`${modifier}+w`);
  }

  /**
   * Opens the Konveyor command to configure Solution Server credentials,
   * then types username and password into the respective input fields.
   * All commands are executed from the project folder
   * @param username - Username for solution server
   * @param password - Password for solution server
   */
  public async configureSolutionServerCredentials(
    username: string,
    password: string
  ): Promise<void> {
    await this.executeQuickCommand(
      `${VSCode.COMMAND_CATEGORY}: Configure Solution Server Credentials`
    );

    const usernameInput = this.window.getByRole('textbox', { name: 'input' });
    await expect(usernameInput).toBeVisible({ timeout: 5000 });
    await usernameInput.fill(username);
    await usernameInput.press('Enter');

    const passwordInput = this.window.getByRole('textbox', { name: 'input' });
    await expect(passwordInput).toBeVisible({ timeout: 5000 });
    await passwordInput.fill(password);
    await passwordInput.press('Enter');
  }

  public async executeTerminalCommand(command: string, expectedOutput?: string): Promise<void> {
    if (!this.repoDir || !this.branch) {
      throw new Error('executeTerminalCommand requires repoDir and branch to be set');
    }
    if (!(await this.window.getByRole('tab', { name: 'Terminal' }).isVisible())) {
      await this.executeQuickCommand(`View: Toggle Terminal`);
    }

    await expect(this.window.locator('.terminal-widget-container')).toBeVisible();
    await this.window.keyboard.type(`cd /projects/${this.repoDir}`);
    await this.window.keyboard.press('Enter');
    await expect(this.window.getByText(`${this.repoDir} (${this.branch})`).last()).toBeVisible();
    await this.window.keyboard.type(command);
    await this.window.keyboard.press('Enter');
    if (expectedOutput) {
      await expect(this.window.getByText(expectedOutput).first()).toBeVisible();
    }

    await this.executeQuickCommand(`View: Toggle Terminal`);
    await expect(this.window.locator('.terminal-widget-container')).not.toBeVisible();
  }

  public async getIssuesCount(): Promise<number> {
    const analysisView = await this.getView(KAIViews.analysisView);
    const issuesCount = analysisView.locator('.violations-count h4.violations-title');
    const issuesText = await issuesCount.textContent();
    const issuesMatch = issuesText?.match(/Total Issues:\s*(\d+)/i);
    return Number(issuesMatch?.[1]);
  }

  public async getIncidentsCount(): Promise<number> {
    const analysisView = await this.getView(KAIViews.analysisView);
    const incidentsCount = analysisView.locator('.violations-count small.violations-subtitle');
    const incidentsText = await incidentsCount.textContent();
    const incidentsMatch = incidentsText?.match(/\(([\d,]+)\s+incidents?\s+found\)/i);
    return Number(incidentsMatch?.[1].replace(/,/g, ''));
  }

<<<<<<< HEAD
  public async getAllIssues(): Promise<{ title: string; incidentsCount: number }[]> {
    const analysisView = await this.getView(KAIViews.analysisView);

    // Locate all issue cards by unique class for each header (adapt as needed)
    const fillContainer = analysisView.locator('.pf-v6-l-stack__item.pf-m-fill');
    const issueCards = fillContainer.locator('.pf-v6-c-card__header');
    const issueCount = await issueCards.count();
    const results: { title: string; incidentsCount: number }[] = [];

    for (let i = 0; i < issueCount; i++) {
      const card = issueCards.nth(i);
      // Find h3 in the card for the title
      const headerMain = card.locator('.pf-v6-c-card__header-main h3');
      let title = '';
      try {
        title = (await headerMain.textContent())?.trim() ?? '';
      } catch {
        title = '';
      }

      // Look for "incidents" string inside a '.pf-v6-c-label__text' element within the card
      let incidentsCount = 0;
      try {
        const label = card.locator('.pf-v6-c-label__text');
        const labelText = (await label.textContent()) ?? '';
        const match = labelText.match(/(\d+)\s+incidents?/i);
        if (match) {
          incidentsCount = parseInt(match[1], 10);
        }
      } catch {
        incidentsCount = 0;
      }

      results.push({ title, incidentsCount });
    }

    return results;
=======
  private async getProfileContainerByName(profileName: string, profileView: FrameLocator) {
    const profileList = profileView.getByRole('list', {
      name: 'Profile list',
    });
    await profileList.waitFor({ state: 'visible', timeout: 30000 });

    const targetProfile = profileList.locator(
      `//li[.//span[normalize-space() = "${profileName}" or normalize-space() = "${profileName} (active)"]]`
    );
    await expect(targetProfile).toHaveCount(1, { timeout: 60000 });
    return targetProfile;
  }

  public async clickOnProfileContainer(profileName: string, profileView: FrameLocator) {
    const targetProfile = await this.getProfileContainerByName(profileName, profileView);
    await targetProfile.click({ timeout: 60000 });
  }

  public async activateProfile(profileName: string, profileView?: FrameLocator) {
    const pageView = profileView ? profileView : await this.getView(KAIViews.manageProfiles);
    await this.clickOnProfileContainer(profileName, pageView);
    const activationButton = pageView.getByRole('button', { name: 'Make Active' });
    await activationButton.waitFor({ state: 'visible', timeout: 10000 });
    await activationButton.click();
    const activeProfileButton = pageView.getByRole('button', { name: 'Active Profile' });
    await expect(activeProfileButton).toBeVisible({ timeout: 30000 });
    await expect(activeProfileButton).toBeDisabled({ timeout: 30000 });
  }

  public async doProfileMenuButtonAction(
    profileName: string,
    actionName: ProfileActions,
    profileView?: FrameLocator
  ) {
    let manageProfileView = profileView ? profileView : await this.getView(KAIViews.manageProfiles);
    const targetProfile = await this.getProfileContainerByName(profileName, manageProfileView);
    const kebabMenuButton = targetProfile.getByLabel('Profile actions menu');
    await kebabMenuButton.click();
    await manageProfileView.getByRole('menuitem', { name: actionName }).click();
    await this.waitDefault();
    if (actionName === ProfileActions.deleteProfile) {
      const confirmButton = manageProfileView
        .getByRole('dialog', { name: 'Delete profile?' })
        .getByRole('button', { name: 'Confirm' });
      await confirmButton.click();
    }
  }

  public async removeProfileCustomRules(profileName: string, pageView?: FrameLocator) {
    const profileView = pageView ? pageView : await this.getView(KAIViews.manageProfiles);
    await this.clickOnProfileContainer(profileName, profileView);
    const customRuleList = profileView.getByRole('list', { name: 'Custom Rules' });
    const removeButtons = customRuleList.getByRole('button', { name: 'Remove rule' });
    const rulesInList = await removeButtons.count();
    for (let i = 0; i < rulesInList; i++) {
      await removeButtons.first().click();
    }
    await expect(removeButtons).toHaveCount(0);
  }

  public async getCurrActiveProfile() {
    const view = await this.getView(KAIViews.manageProfiles);
    const activeProfileLocator = view.locator('span:has(em:text-is("(active)"))');
    const fullText = await activeProfileLocator.textContent();
    if (fullText == null) {
      throw new Error('No active profile found');
    }
    const profileName = fullText.replace('(active)', '').trim();
    return profileName;
>>>>>>> 5ac051b5
  }
}<|MERGE_RESOLUTION|>--- conflicted
+++ resolved
@@ -611,45 +611,6 @@
     return Number(incidentsMatch?.[1].replace(/,/g, ''));
   }
 
-<<<<<<< HEAD
-  public async getAllIssues(): Promise<{ title: string; incidentsCount: number }[]> {
-    const analysisView = await this.getView(KAIViews.analysisView);
-
-    // Locate all issue cards by unique class for each header (adapt as needed)
-    const fillContainer = analysisView.locator('.pf-v6-l-stack__item.pf-m-fill');
-    const issueCards = fillContainer.locator('.pf-v6-c-card__header');
-    const issueCount = await issueCards.count();
-    const results: { title: string; incidentsCount: number }[] = [];
-
-    for (let i = 0; i < issueCount; i++) {
-      const card = issueCards.nth(i);
-      // Find h3 in the card for the title
-      const headerMain = card.locator('.pf-v6-c-card__header-main h3');
-      let title = '';
-      try {
-        title = (await headerMain.textContent())?.trim() ?? '';
-      } catch {
-        title = '';
-      }
-
-      // Look for "incidents" string inside a '.pf-v6-c-label__text' element within the card
-      let incidentsCount = 0;
-      try {
-        const label = card.locator('.pf-v6-c-label__text');
-        const labelText = (await label.textContent()) ?? '';
-        const match = labelText.match(/(\d+)\s+incidents?/i);
-        if (match) {
-          incidentsCount = parseInt(match[1], 10);
-        }
-      } catch {
-        incidentsCount = 0;
-      }
-
-      results.push({ title, incidentsCount });
-    }
-
-    return results;
-=======
   private async getProfileContainerByName(profileName: string, profileView: FrameLocator) {
     const profileList = profileView.getByRole('list', {
       name: 'Profile list',
@@ -719,6 +680,44 @@
     }
     const profileName = fullText.replace('(active)', '').trim();
     return profileName;
->>>>>>> 5ac051b5
+  }
+
+  public async getAllIssues(): Promise<{ title: string; incidentsCount: number }[]> {
+    const analysisView = await this.getView(KAIViews.analysisView);
+
+    // Locate all issue cards by unique class for each header (adapt as needed)
+    const fillContainer = analysisView.locator('.pf-v6-l-stack__item.pf-m-fill');
+    const issueCards = fillContainer.locator('.pf-v6-c-card__header');
+    const issueCount = await issueCards.count();
+    const results: { title: string; incidentsCount: number }[] = [];
+
+    for (let i = 0; i < issueCount; i++) {
+      const card = issueCards.nth(i);
+      // Find h3 in the card for the title
+      const headerMain = card.locator('.pf-v6-c-card__header-main h3');
+      let title = '';
+      try {
+        title = (await headerMain.textContent())?.trim() ?? '';
+      } catch {
+        title = '';
+      }
+
+      // Look for "incidents" string inside a '.pf-v6-c-label__text' element within the card
+      let incidentsCount = 0;
+      try {
+        const label = card.locator('.pf-v6-c-label__text');
+        const labelText = (await label.textContent()) ?? '';
+        const match = labelText.match(/(\d+)\s+incidents?/i);
+        if (match) {
+          incidentsCount = parseInt(match[1], 10);
+        }
+      } catch {
+        incidentsCount = 0;
+      }
+
+      results.push({ title, incidentsCount });
+    }
+
+    return results;
   }
 }