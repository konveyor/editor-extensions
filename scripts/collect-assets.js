--- conflicted
+++ resolved
@@ -20,7 +20,6 @@
   if (process.env.WORKFLOW && process.env.WORKFLOW !== "False") {
     console.log("WORKFLOW environment variable is set. Downloading workflow artifacts...");
 
-<<<<<<< HEAD
     // Download Kai assets via workflow artifacts
     await downloadWorkflowArtifacts({
       targetDirectory: join(DOWNLOAD_DIR, "kai/"),
@@ -38,12 +37,7 @@
       ],
     });
   } else {
-    console.log("WORKFLOW environment variable is not set. Downloading GitHub release assets...");
-=======
-  org: "konveyor",
-  repo: "kai",
-  releaseTag: "v0.0.6",
->>>>>>> 20373e7e
+    console.log("WORKFLOW environment variable is not set. Downloading GitHub release assets...")
 
     // Download Kai assets from GitHub release
     await downloadGitHubRelease({
@@ -51,12 +45,11 @@
       metaFile: join(DOWNLOAD_DIR, "kai", "collect.json"),
       org: "konveyor",
       repo: "kai",
-      releaseTag: "v0.0.4",
+      releaseTag: "v0.0.6",
       /*
       Release asset filenames and nodejs equivalent platform/arch
       platform: https://nodejs.org/docs/latest-v22.x/api/process.html#processplatform
       arch: https://nodejs.org/docs/latest-v22.x/api/process.html#processarch
-<<<<<<< HEAD
       */
       assets: [
         { name: "java-deps.zip" },
@@ -65,23 +58,10 @@
         { name: "kai-rpc-server.macos-x86_64.zip", platform: "darwin", arch: "x64", chmod: true },
         { name: "kai-rpc-server.macos-arm64.zip", platform: "darwin", arch: "arm64", chmod: true },
         { name: "kai-rpc-server.windows-x64.zip", platform: "win32", arch: "x64" },
-        { name: "kai-rpc-server.windows-arm64.zip", platform: "win32", arch: "arm64" },
+        // { name: "kai-rpc-server.windows-arm64.zip", platform: "win32", arch: "arm64" },
       ],
     });
   }
-=======
-  */
-  assets: [
-    { name: "kai-rpc-server.linux-x86_64.zip", platform: "linux", arch: "x64", chmod: true },
-    { name: "kai-rpc-server.linux-aarch64.zip", platform: "linux", arch: "arm64", chmod: true },
-    { name: "kai-rpc-server.macos-x86_64.zip", platform: "darwin", arch: "x64", chmod: true },
-    { name: "kai-rpc-server.macos-arm64.zip", platform: "darwin", arch: "arm64", chmod: true },
-    { name: "kai-rpc-server.windows-x64.zip", platform: "win32", arch: "x64" },
-    // { name: "kai-rpc-server.windows-arm64.zip", platform: "win32", arch: "arm64" },
-  ],
-});
->>>>>>> 20373e7e
-
   // Download jdt.ls
   // Base release url: https://download.eclipse.org/jdtls/milestones/1.38.0/
   await downloadAndExtractTarGz({
